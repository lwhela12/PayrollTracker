import { useState, useEffect } from "react";
import { useQuery } from "@tanstack/react-query";
import { Link, useLocation } from "wouter";
import { Sidebar } from "@/components/layout/sidebar";
import { Header } from "@/components/layout/header";
import { Card, CardContent, CardHeader, CardTitle } from "@/components/ui/card";
import { Select, SelectContent, SelectItem, SelectTrigger, SelectValue } from "@/components/ui/select";
import { Button } from "@/components/ui/button";
import { Badge } from "@/components/ui/badge";
import { useAuth } from "@/hooks/useAuth";
import { formatDate } from "@/lib/dateUtils";
import { formatCurrency } from "@/lib/payrollUtils";
import { useCompany } from "@/context/company";
import { useTimecardUpdates } from "@/context/timecard-updates";
import {
  Users,
  Clock,
  DollarSign,
  Plus,
} from "lucide-react";

export default function Timecards() {
  const { user } = useAuth();
  const { employerId: selectedEmployerId, setEmployerId: setSelectedEmployerId } = useCompany();
  const { getEmployeeUpdate } = useTimecardUpdates();
  const [selectedPayPeriodId, setSelectedPayPeriodId] = useState<string>("");

  const { data: employers = [] } = useQuery<any[]>({
    queryKey: ["/api/employers"],
    enabled: !!user,
  });

  useEffect(() => {
    if (employers.length > 0 && selectedEmployerId == null) {
      setSelectedEmployerId(employers[0].id);
    }
  }, [employers, selectedEmployerId]);

  const { data: employees = [] } = useQuery<any[]>({
    queryKey: ["/api/employees", selectedEmployerId],
    queryFn: () =>
      selectedEmployerId ? fetch(`/api/employees/${selectedEmployerId}`).then((r) => r.json()) : Promise.resolve([]),
    enabled: !!selectedEmployerId,
  });

  const { data: payPeriods = [] } = useQuery<any[]>({
    queryKey: ["/api/pay-periods/relevant", selectedEmployerId],
    queryFn: () =>
      selectedEmployerId
        ? fetch(`/api/pay-periods/${selectedEmployerId}/relevant`, { credentials: "include" }).then((r) => r.json())
        : Promise.resolve([]),
    enabled: !!selectedEmployerId,
  });

<<<<<<< HEAD
  useEffect(() => {
    if (payPeriods.length > 0 && !selectedPayPeriodId) {
      // Default to the most recent pay period, which will be the first in the sorted list
      setSelectedPayPeriodId(payPeriods[0].id.toString());
    }
  }, [payPeriods, selectedPayPeriodId]);

  const { data: timecards = [] } = useQuery<any[]>({
    queryKey: ["/api/timecards/pay-period", selectedPayPeriodId],
    queryFn: () =>
      selectedPayPeriodId ? fetch(`/api/timecards/pay-period/${selectedPayPeriodId}`, { credentials: "include" }).then((r) => r.json()) : Promise.resolve([]),
    enabled: !!selectedPayPeriodId,
  });

=======
>>>>>>> d74c401d
  // Fetch dashboard stats for the selected employer
  const { data: dashboardStats = {} } = useQuery<any>({
    queryKey: ["/api/dashboard/stats", selectedEmployerId],
    queryFn: () => selectedEmployerId ? fetch(`/api/dashboard/stats/${selectedEmployerId}`, { credentials: 'include' }).then(res => res.json()) : Promise.resolve({}),
    enabled: !!selectedEmployerId,
  });

  const selectedEmployer = employers.find((e: any) => e.id === selectedEmployerId);
  const selectedPayPeriod = payPeriods.find((p: any) => p.id.toString() === selectedPayPeriodId);
  const currentPayPeriod = dashboardStats?.currentPayPeriod;

  useEffect(() => {
    if (payPeriods.length > 0 && !selectedPayPeriodId && currentPayPeriod) {
      // Always default to the current pay period from dashboard stats
      setSelectedPayPeriodId(currentPayPeriod.id.toString());
    }
  }, [payPeriods, selectedPayPeriodId, currentPayPeriod]);

  const { data: timecards = [] } = useQuery<any[]>({
    queryKey: ["/api/timecards/pay-period", selectedPayPeriodId],
    queryFn: () =>
      selectedPayPeriodId ? fetch(`/api/timecards/pay-period/${selectedPayPeriodId}`, { credentials: "include" }).then((r) => r.json()) : Promise.resolve([]),
    enabled: !!selectedPayPeriodId,
  });

  const [, setLocation] = useLocation();

  const handleNavigateToTimecard = (employeeId: number) => {
    if (!currentPayPeriod) return;
    setLocation(`/timecard/employee/${employeeId}/period/${currentPayPeriod.startDate}`);
  };

  const stats = [
    {
      title: "Total Employees",
      value: employees.length || 0,
      icon: Users,
      color: "bg-blue-500",
    },
    {
      title: "Unsaved Timecards",
      value: dashboardStats?.pendingTimecards || 0,
      icon: Clock,
      color: "bg-orange-500",
    },
  ];

  return (
    <div className="min-h-screen bg-gray-50">
      <Sidebar
        selectedEmployer={selectedEmployer}
        currentPayPeriod={currentPayPeriod}
        user={user}
      />
      
      <div className="md:ml-48 min-h-screen">
        <Header 
          title="Dashboard"
          description="Employee timecard management and overview"
          user={user}
        />
        
        <main className="p-4 md:p-6">
          <div className="w-full">
            {/* Pay Period Selector */}
            {payPeriods.length > 0 && (
              <div className="mb-6">
                <label className="block text-sm font-medium mb-2">Pay Period</label>
                <Select value={selectedPayPeriodId} onValueChange={setSelectedPayPeriodId}>
                  <SelectTrigger className="w-[300px]">
                    <SelectValue placeholder="Select a pay period" />
                  </SelectTrigger>
                  <SelectContent>
                    {payPeriods.map((pp: any, index: number) => (
                      <SelectItem key={pp.id} value={pp.id.toString()}>
                        {formatDate(pp.startDate)} - {formatDate(pp.endDate)}
                        {index === 0 && " (Current)"}
                      </SelectItem>
                    ))}
                  </SelectContent>
                </Select>
              </div>
            )}

            {/* Summary Stats */}
            <div className="grid grid-cols-1 sm:grid-cols-2 lg:grid-cols-4 gap-4 md:gap-6 mb-6 md:mb-8">
              {stats.map((stat, index) => (
                <Card key={index}>
                  <CardHeader className="flex flex-row items-center justify-between space-y-0 pb-2">
                    <CardTitle className="text-xs md:text-sm font-medium text-muted-foreground">
                      {stat.title}
                    </CardTitle>
                    <div className={`p-2 rounded-md ${stat.color}`}>
                      <stat.icon className="h-4 w-4 text-white" />
                    </div>
                  </CardHeader>
                  <CardContent>
                    <div className="text-xl md:text-2xl font-bold">{stat.value}</div>
                  </CardContent>
                </Card>
              ))}
            </div>

            <div className="grid grid-cols-1 lg:grid-cols-1 gap-6">
              {/* Pay Period Summary */}
              <Card>
                <CardHeader className="flex flex-row items-center justify-between">
                  <CardTitle className="flex items-center gap-2">
                    <Clock className="h-5 w-5" />
                    Pay Period Summary
                  </CardTitle>
                  {selectedPayPeriod && (
                    <Badge variant="outline" className="text-xs">
                      {formatDate(selectedPayPeriod.startDate)} - {formatDate(selectedPayPeriod.endDate)}
                    </Badge>
                  )}
                  <Link href="/employees">
                    <Button size="sm" variant="outline">
                      <Plus className="h-4 w-4 mr-2" />
                      Add Employee
                    </Button>
                  </Link>
                </CardHeader>
                <CardContent>
                  {employees.length > 0 ? (
                    <>
                      {/* Desktop Table */}
                      <div className="hidden md:block overflow-x-auto">
                        <table className="w-full text-sm">
                          <thead className="bg-gray-50">
                            <tr>
                              <th className="p-2 text-left">Employee</th>
                              <th className="p-2 text-right">Total Hours</th>
                              <th className="p-2 text-right">OT Hours</th>
                              <th className="p-2 text-right">PTO</th>
                              <th className="p-2 text-right">Holiday</th>
                              <th className="p-2 text-right">Holiday Worked</th>
                              <th className="p-2 text-right">Mileage</th>
                              <th className="p-2 text-right">Reimbursements</th>
                            </tr>
                          </thead>
                          <tbody>
                            {employees.map((employee: any) => {
                              const stats = dashboardStats.employeeStats?.find((s: any) => s.employeeId === employee.id) || {};
                              const updates = getEmployeeUpdate(employee.id);
                              
                              // Combine saved data with real-time updates
                              const displayStats = {
                                ...stats,
                                mileage: updates?.mileage ?? stats.mileage ?? 0,
                                reimbursements: updates?.reimbursement ?? stats.reimbursements ?? 0,
                                ptoHours: updates?.ptoHours ?? stats.ptoHours ?? 0,
                                holidayHours: updates?.holidayHours ?? stats.holidayHours ?? 0,
                                holidayWorkedHours: updates?.holidayWorkedHours ?? stats.holidayWorkedHours ?? 0
                              };
                              
                              return (
                                <tr
                                  key={employee.id}
                                  className="hover:bg-gray-50 cursor-pointer"
                                  onClick={() => handleNavigateToTimecard(employee.id)}
                                >
                                  <td className="p-2">
                                    <div className="font-medium">{employee.firstName} {employee.lastName}</div>
                                    <div className="text-xs text-muted-foreground">{employee.position}</div>
                                  </td>
                                  <td className="p-2 text-right">{displayStats.totalHours?.toFixed?.(2) ?? '0.00'}</td>
                                  <td className="p-2 text-right text-orange-600 font-medium">{displayStats.totalOvertimeHours?.toFixed?.(2) ?? '0.00'}</td>
                                  <td className="p-2 text-right">{displayStats.ptoHours?.toFixed?.(2) ?? '0.00'}h</td>
                                  <td className="p-2 text-right">{displayStats.holidayHours?.toFixed?.(2) ?? '0.00'}h</td>
                                  <td className="p-2 text-right">{displayStats.holidayWorkedHours?.toFixed?.(2) ?? '0.00'}h</td>
                                  <td className="p-2 text-right">{displayStats.mileage ?? 0} mi</td>
                                  <td className="p-2 text-right">{formatCurrency(displayStats.reimbursements || 0)}</td>
                                </tr>
                              );
                            })}
                          </tbody>
                        </table>
                      </div>

                      {/* Mobile Cards */}
                      <div className="md:hidden space-y-3">
                        {employees.map((employee: any) => {
                          const stats = dashboardStats.employeeStats?.find((s: any) => s.employeeId === employee.id) || {};
                          const updates = getEmployeeUpdate(employee.id);
                          
                          // Combine saved data with real-time updates
                          const displayStats = {
                            ...stats,
                            mileage: updates?.mileage ?? stats.mileage ?? 0,
                            reimbursements: updates?.reimbursement ?? stats.reimbursements ?? 0,
                            ptoHours: updates?.ptoHours ?? stats.ptoHours ?? 0,
                            holidayHours: updates?.holidayHours ?? stats.holidayHours ?? 0,
                            holidayWorkedHours: updates?.holidayWorkedHours ?? stats.holidayWorkedHours ?? 0
                          };
                          
                          return (
                            <Card 
                              key={employee.id} 
                              className="cursor-pointer hover:shadow-md transition-shadow"
                              onClick={() => handleNavigateToTimecard(employee.id)}
                            >
                              <CardContent className="p-4">
                                <div className="flex justify-between items-start mb-3">
                                  <div>
                                    <div className="font-medium">{employee.firstName} {employee.lastName}</div>
                                    <div className="text-xs text-muted-foreground">{employee.position}</div>
                                  </div>
                                  <div className="text-right">
                                    <div className="text-sm font-medium">{displayStats.totalHours?.toFixed?.(2) ?? '0.00'}h</div>
                                    <div className="text-xs text-muted-foreground">Total</div>
                                  </div>
                                </div>
                                <div className="grid grid-cols-2 gap-2 text-xs">
                                  <div className="flex justify-between">
                                    <span className="text-muted-foreground">OT:</span>
                                    <span className="text-orange-600 font-medium">{displayStats.totalOvertimeHours?.toFixed?.(2) ?? '0.00'}h</span>
                                  </div>
                                  <div className="flex justify-between">
                                    <span className="text-muted-foreground">PTO:</span>
                                    <span>{displayStats.ptoHours?.toFixed?.(2) ?? '0.00'}h</span>
                                  </div>
                                  <div className="flex justify-between">
                                    <span className="text-muted-foreground">Holiday:</span>
                                    <span>{displayStats.holidayHours?.toFixed?.(2) ?? '0.00'}h</span>
                                  </div>
                                  <div className="flex justify-between">
                                    <span className="text-muted-foreground">Holiday Worked:</span>
                                    <span>{displayStats.holidayWorkedHours?.toFixed?.(2) ?? '0.00'}h</span>
                                  </div>
                                  <div className="flex justify-between">
                                    <span className="text-muted-foreground">Miles:</span>
                                    <span>{displayStats.mileage ?? 0} mi</span>
                                  </div>
                                  <div className="flex justify-between">
                                    <span className="text-muted-foreground">Reimb:</span>
                                    <span>{formatCurrency(displayStats.reimbursements || 0)}</span>
                                  </div>
                                </div>
                              </CardContent>
                            </Card>
                          );
                        })}
                      </div>
                    </>
                  ) : (
                    <div className="text-center py-8 text-muted-foreground">
                      No employees found. Add employees to start tracking timecards.
                    </div>
                  )}
                </CardContent>
              </Card>
            </div>
          </div>
        </main>
      </div>
    </div>
  );
}<|MERGE_RESOLUTION|>--- conflicted
+++ resolved
@@ -52,7 +52,6 @@
     enabled: !!selectedEmployerId,
   });
 
-<<<<<<< HEAD
   useEffect(() => {
     if (payPeriods.length > 0 && !selectedPayPeriodId) {
       // Default to the most recent pay period, which will be the first in the sorted list
@@ -67,8 +66,6 @@
     enabled: !!selectedPayPeriodId,
   });
 
-=======
->>>>>>> d74c401d
   // Fetch dashboard stats for the selected employer
   const { data: dashboardStats = {} } = useQuery<any>({
     queryKey: ["/api/dashboard/stats", selectedEmployerId],
